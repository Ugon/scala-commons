import com.typesafe.sbt.SbtPgp.autoImportImpl.PgpKeys._
import sbtunidoc.Plugin.UnidocKeys._

cancelable in Global := true

inThisBuild(Seq(
  scalaVersion := "2.12.0",
  crossScalaVersions := Seq("2.11.8", "2.12.0"),
  organization := "com.avsystem.commons",
  compileOrder := CompileOrder.Mixed,
  scalacOptions ++= Seq(
    "-feature",
    "-deprecation",
    "-unchecked",
    "-language:implicitConversions",
    "-language:existentials",
    "-language:dynamics",
    "-language:experimental.macros",
    "-language:higherKinds",
    "-Xfuture",
    "-Xfatal-warnings",
    "-Xlint:_,-missing-interpolator,-adapted-args"
  ),
  apiURL := Some(url("http://avsystem.github.io/scala-commons/api")),
  autoAPIMappings := true
))

val silencerVersion = "0.5"
val guavaVersion = "18.0"
val jsr305Version = "3.0.0"
val scalatestVersion = "3.0.0"
<<<<<<< HEAD
val scalacheckVersion = "1.13.3"
val upickleVersion = "0.3.6"
=======
val upickleVersion = "0.4.4"
>>>>>>> 381703e8
val jettyVersion = "9.3.8.v20160314"
val mongoVersion = "3.2.2"
val springVersion = "4.0.2.RELEASE"
val typesafeConfigVersion = "1.3.0"
<<<<<<< HEAD
val akkaVersion = "2.4.11"
val commonsIoVersion = "1.3.2"
val scalaLoggingVersion = "3.5.0"
val monixVersion = "2.0.5"
=======
val akkaVersion = "2.4.12"
val monixVersion = "2.0.6"
>>>>>>> 381703e8

val commonSettings = Seq(
  sonatypeProfileName := "com.avsystem",

  projectInfo := ModuleInfo(
    nameFormal = "AVSystem commons",
    description = "AVSystem commons library for Scala",
    homepage = Some(url("https://github.com/AVSystem/scala-commons")),
    startYear = Some(2015),
    organizationName = "AVSystem",
    organizationHomepage = Some(url("http://www.avsystem.com/")),
    scmInfo = Some(ScmInfo(
      browseUrl = url("https://github.com/AVSystem/scala-commons.git"),
      connection = "scm:git:git@github.com:AVSystem/scala-commons.git",
      devConnection = Some("scm:git:git@github.com:AVSystem/scala-commons.git")
    )),
    licenses = Seq(
      ("The MIT License", url("https://opensource.org/licenses/MIT"))
    )
  ),

  publishMavenStyle := true,
  pomIncludeRepository := { _ => false },
  pomExtra := {
    <developers>
      <developer>
        <id>ghik</id>
        <name>Roman Janusz</name>
        <url>https://github.com/ghik</url>
      </developer>
    </developers>
  },

  libraryDependencies += compilerPlugin("com.github.ghik" %% "silencer-plugin" % silencerVersion),
  libraryDependencies ++= Seq(
    "com.github.ghik" %% "silencer-lib" % silencerVersion,
    "org.scalatest" %% "scalatest" % scalatestVersion % Test,
    "org.scalacheck" %% "scalacheck" % scalacheckVersion % Test,
    "org.apache.commons" % "commons-io" % commonsIoVersion % Test
  ),
  dependencyOverrides += "org.scala-lang.modules" %% "scala-xml" % "1.0.6",
  ideBasePackages := Seq(organization.value),
  ideOutputDirectory in Compile := Some(baseDirectory.value / "out/production"),
  ideOutputDirectory in Test := Some(baseDirectory.value / "out/test"),
  fork in Test := true
)

val noPublishSettings = Seq(
  publishArtifact := false,
  publish := (),
  publishLocal := (),
  publishM2 := (),
  publishSigned := (),
  publishLocalSigned := (),
  doc := (target in doc).value
)

val CompileAndTest = "compile->compile;test->test"

lazy val commons = project.in(file("."))
  .aggregate(
    `commons-annotations`,
    `commons-macros`,
    `commons-sharedJVM`,
    `commons-sharedJS`,
    `commons-core`,
    `commons-analyzer`,
    `commons-jetty`,
    `commons-benchmark`,
    `commons-mongo`,
    `commons-spring`,
    `commons-redis`,
    `commons-akka`
  )
  .settings(commonSettings: _*)
  .settings(unidocSettings: _*)
  .settings(noPublishSettings: _*)
  .settings(
    name := "commons",
    scalacOptions in(ScalaUnidoc, unidoc) += "-Ymacro-no-expand",
    unidocProjectFilter in(ScalaUnidoc, unidoc) :=
      inAnyProject -- inProjects(
        `commons-macros`,
        `commons-analyzer`,
        `commons-sharedJS`,
<<<<<<< HEAD
        `commons-jetty`, // because no upickle for Scala 2.12
        `commons-benchmark`
=======
        `commons-benchmark`,
        `commons-akka-benchmark`
>>>>>>> 381703e8
      )
  )

lazy val `commons-annotations` = project
  .settings(commonSettings: _*)

lazy val `commons-macros` = project
  .dependsOn(`commons-annotations`)
  .settings(commonSettings: _*)
  .settings(
    libraryDependencies += "org.scala-lang" % "scala-reflect" % scalaVersion.value
  )

lazy val `commons-shared` = crossProject.crossType(CrossType.Pure)
  .jsConfigure(_.dependsOn(`commons-macros`))
  .jvmConfigure(_.dependsOn(`commons-macros`))
  .settings(commonSettings: _*)
  .jsSettings(
    scalacOptions += {
      val localDir = (baseDirectory in ThisBuild).value.toURI.toString
      val githubDir = "https://raw.githubusercontent.com/AVSystem/scala-commons"
      s"-P:scalajs:mapSourceURI:$localDir->$githubDir/v${version.value}/"
    },
    test := {},
    fork in Test := false
  )

lazy val `commons-sharedJVM` = `commons-shared`.jvm
lazy val `commons-sharedJS` = `commons-shared`.js

lazy val `commons-core` = project.dependsOn(`commons-macros` % CompileAndTest, `commons-sharedJVM`)
  .settings(commonSettings: _*)
  .settings(
    libraryDependencies ++= Seq(
      "com.google.code.findbugs" % "jsr305" % jsr305Version,
      "com.google.guava" % "guava" % guavaVersion
    )
  )

lazy val `commons-analyzer` = project
  .dependsOn(`commons-core` % Test)
  .settings(commonSettings: _*)
  .settings(
    libraryDependencies += "org.scala-lang" % "scala-compiler" % scalaVersion.value
  )

lazy val `commons-jetty` = project
  .dependsOn(`commons-sharedJVM`)
  .settings(commonSettings: _*)
  .settings(
    libraryDependencies ++= Seq(
      "org.eclipse.jetty" % "jetty-client" % jettyVersion,
      "org.eclipse.jetty" % "jetty-server" % jettyVersion,
      "com.lihaoyi" %% "upickle" % upickleVersion % Test
    )
  )

lazy val `commons-benchmark` = project
  .dependsOn(`commons-core`, `commons-akka`, `commons-redis`)
  .settings(commonSettings: _*)
  .settings(noPublishSettings: _*)
  .enablePlugins(JmhPlugin)
  .settings(
    libraryDependencies += "com.github.etaty" %% "rediscala" % "1.6.0",
    ideExcludedDirectories := (managedSourceDirectories in Jmh).value
  )

lazy val `commons-mongo` = project
  .dependsOn(`commons-core`)
  .settings(commonSettings: _*)
  .settings(
    libraryDependencies ++= Seq(
      "org.mongodb" % "mongodb-driver" % mongoVersion
    )
  )

lazy val `commons-redis` = project
  .dependsOn(`commons-core`)
  .settings(scala212Settings: _*)
  .settings(commonSettings: _*)
<<<<<<< HEAD
  .settings(
    libraryDependencies ++= Seq(
      "com.typesafe.akka" %% "akka-actor" % akkaVersion,
      "com.typesafe.scala-logging" %% "scala-logging" % scalaLoggingVersion
    ),
    parallelExecution in Test := false
  )

lazy val `commons-spring` = project
  .dependsOn(`commons-core`)
  .settings(scala212Settings: _*)
  .settings(commonSettings: _*)
=======
>>>>>>> 381703e8
  .settings(
    libraryDependencies ++= Seq(
      "org.springframework" % "spring-context" % springVersion,
      "com.typesafe" % "config" % typesafeConfigVersion
    )
  )

lazy val `commons-akka` = project
  .dependsOn(`commons-core`)
  .settings(commonSettings: _*)
  .settings(
    libraryDependencies ++= Seq(
      "com.typesafe.akka" %% "akka-actor" % akkaVersion,
      "com.typesafe.akka" %% "akka-remote" % akkaVersion,
      "io.monix" %% "monix" % monixVersion,
      "com.typesafe.akka" %% "akka-testkit" % akkaVersion % Test,
      "org.mockito" % "mockito-core" % "2.0.54-beta" % Test
    )
  )<|MERGE_RESOLUTION|>--- conflicted
+++ resolved
@@ -29,25 +29,16 @@
 val guavaVersion = "18.0"
 val jsr305Version = "3.0.0"
 val scalatestVersion = "3.0.0"
-<<<<<<< HEAD
+val upickleVersion = "0.4.4"
 val scalacheckVersion = "1.13.3"
-val upickleVersion = "0.3.6"
-=======
-val upickleVersion = "0.4.4"
->>>>>>> 381703e8
 val jettyVersion = "9.3.8.v20160314"
 val mongoVersion = "3.2.2"
 val springVersion = "4.0.2.RELEASE"
 val typesafeConfigVersion = "1.3.0"
-<<<<<<< HEAD
-val akkaVersion = "2.4.11"
 val commonsIoVersion = "1.3.2"
 val scalaLoggingVersion = "3.5.0"
-val monixVersion = "2.0.5"
-=======
 val akkaVersion = "2.4.12"
 val monixVersion = "2.0.6"
->>>>>>> 381703e8
 
 val commonSettings = Seq(
   sonatypeProfileName := "com.avsystem",
@@ -133,13 +124,7 @@
         `commons-macros`,
         `commons-analyzer`,
         `commons-sharedJS`,
-<<<<<<< HEAD
-        `commons-jetty`, // because no upickle for Scala 2.12
         `commons-benchmark`
-=======
-        `commons-benchmark`,
-        `commons-akka-benchmark`
->>>>>>> 381703e8
       )
   )
 
@@ -218,9 +203,7 @@
 
 lazy val `commons-redis` = project
   .dependsOn(`commons-core`)
-  .settings(scala212Settings: _*)
-  .settings(commonSettings: _*)
-<<<<<<< HEAD
+  .settings(commonSettings: _*)
   .settings(
     libraryDependencies ++= Seq(
       "com.typesafe.akka" %% "akka-actor" % akkaVersion,
@@ -231,10 +214,7 @@
 
 lazy val `commons-spring` = project
   .dependsOn(`commons-core`)
-  .settings(scala212Settings: _*)
-  .settings(commonSettings: _*)
-=======
->>>>>>> 381703e8
+  .settings(commonSettings: _*)
   .settings(
     libraryDependencies ++= Seq(
       "org.springframework" % "spring-context" % springVersion,
