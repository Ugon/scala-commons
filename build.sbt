--- conflicted
+++ resolved
@@ -34,13 +34,9 @@
 val springVersion = "4.0.2.RELEASE"
 val typesafeConfigVersion = "1.3.0"
 val akkaVersion = "2.4.11"
-<<<<<<< HEAD
-val shapelessVersion = "2.3.0"
 val commonsIoVersion = "1.3.2"
 val scalaLoggingVersion = "3.5.0"
-=======
 val monixVersion = "2.0.5"
->>>>>>> eae95b79
 
 val commonSettings = Seq(
   sonatypeProfileName := "com.avsystem",
