--- conflicted
+++ resolved
@@ -74,10 +74,6 @@
    */
   lazy val byName: Map[String, T] = values.iterator.map(v => (v.name, v)).toMap
 
-<<<<<<< HEAD
-  implicit lazy val keyCodec: GenKeyCodec[T] = GenKeyCodec.create(s => byName(s), _.name)
-=======
   implicit lazy val keyCodec: GenKeyCodec[T] = GenKeyCodec.create(byName, _.name)
   implicit lazy val codec: GenCodec[T] = GenCodec.fromKeyCodec
->>>>>>> df77bdfa
 }