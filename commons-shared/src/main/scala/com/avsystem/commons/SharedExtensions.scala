--- conflicted
+++ resolved
@@ -208,19 +208,9 @@
     def unless(pre: PartialFunction[A, B]): PartialFunction[A, B] = pre orElse pf
   }
 
-<<<<<<< HEAD
   class TraversableOps[C[X] <: BTraversable[X], A](private val coll: C[A]) extends AnyVal {
-    def toMap[K, V](keyFun: A => K, valueFun: A => V): Map[K, V] = {
-      val res = Map.newBuilder[K, V]
-      coll.foreach { a =>
-        res += ((keyFun(a), valueFun(a)))
-      }
-      res.result()
-=======
-  class CollectionOps[C[X] <: BTraversable[X], A](private val coll: C[A]) extends AnyVal {
     def mkMap[K, V](keyFun: A => K, valueFun: A => V): Map[K, V] = {
       coll.map { a => (keyFun(a), valueFun(a)) }(scala.collection.breakOut)
->>>>>>> 82d60e5a
     }
 
     def groupToMap[K, V, To](keyFun: A => K, valueFun: A => V)(implicit cbf: CanBuildFrom[C[A], V, To]): Map[K, To] = {
